--- conflicted
+++ resolved
@@ -1,15 +1,8 @@
 cf_xarray
 matplotlib
-<<<<<<< HEAD
-pykdtree
-cartopy
-cachey
-datashader
-scipy
-=======
 Pillow
-pykdtree
 rioxarray>=0.12.2
 xarray
 xpublish>=0.3.0,<0.4.0
->>>>>>> 7b94e8eb
+cartopy
+cachey