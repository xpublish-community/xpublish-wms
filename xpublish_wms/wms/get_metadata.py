import datetime as dt

import cachey
import cf_xarray  # noqa
import xarray as xr
from fastapi import HTTPException, Response
from fastapi.responses import JSONResponse

from xpublish_wms.logger import logger
from xpublish_wms.query import WMSGetMapQuery, WMSGetMetadataQuery
from xpublish_wms.utils import format_timestamp

from .get_map import GetMap


<<<<<<< HEAD
async def get_metadata(ds: xr.Dataset, cache: cachey.Cache, params: dict) -> Response:
=======
def get_metadata(
    ds: xr.Dataset,
    cache: cachey.Cache,
    query: WMSGetMetadataQuery,
    query_params: dict,
    array_get_map_render_threshold_bytes: int,
) -> Response:
>>>>>>> 4cc80c9b
    """
    Return the WMS metadata for the dataset

    This is compliant subset of ncwms2's GetMetadata handler. Specifically, layerdetails, timesteps and minmax are supported.
    """
    layer_name = query.layername
    metadata_type = query.item.lower()

    if not layer_name and metadata_type != "minmax" and metadata_type != "menu":
        logger.error("layerName must be specified for GetMetadata requests")
        raise HTTPException(
            422,
            detail="layerName must be specified",
        )
    elif layer_name not in ds and metadata_type != "minmax" and metadata_type != "menu":
        logger.error(f"layerName {layer_name} not found in dataset")
        raise HTTPException(
            422,
            detail=f"layerName {layer_name} not found in dataset",
        )

    if metadata_type == "menu":
        payload = get_menu(ds)
    elif metadata_type == "layerdetails":
        payload = get_layer_details(ds, layer_name)
    elif metadata_type == "timesteps":
        da = ds[layer_name]
        payload = get_timesteps(da, query)
    elif metadata_type == "minmax":
<<<<<<< HEAD
        payload = await get_minmax(ds, cache, params)
=======
        payload = get_minmax(
            ds,
            cache,
            query,
            query_params,
            array_get_map_render_threshold_bytes,
        )
>>>>>>> 4cc80c9b
    else:
        logger.error(f"item {metadata_type} not supported for GetMetadata requests")
        raise HTTPException(
            422,
            detail=f"item {metadata_type} not supported",
        )

    return JSONResponse(content=payload)


def get_timesteps(da: xr.DataArray, query: WMSGetMetadataQuery) -> dict:
    """
    Returns the timesteps for a given layer
    """
    if "time" not in da.cf:
        logger.error(f"layer {da.name} does not have a time dimension")
        raise HTTPException(
            422,
            detail=f"layer {da.name} does not have a time dimension",
        )

    day = query.day
    if day:
        day_start = dt.datetime.strptime(day, "%Y-%m-%d")
        day_start = day_start.replace(hour=0, minute=0, second=0, microsecond=0)
        day_end = day_start + dt.timedelta(days=1)
        da = da.cf.sel(time=slice(day_start, day_end))

    range = query.range
    if range:
        start, end = range.split("/")
        start = dt.datetime.strptime(start, "%Y-%m-%dT%H:%M:%SZ")
        end = dt.datetime.strptime(end, "%Y-%m-%dT%H:%M:%SZ")
        da = da.cf.sel(time=slice(start, end))

    timesteps = format_timestamp(da.cf["time"]).tolist()
    return {
        "timesteps": timesteps,
    }


<<<<<<< HEAD
async def get_minmax(ds: xr.Dataset, cache: cachey.Cache, params: dict) -> dict:
=======
def get_minmax(
    ds: xr.Dataset,
    cache: cachey.Cache,
    query: WMSGetMetadataQuery,
    query_params: dict,
    array_get_map_render_threshold_bytes: int,
) -> dict:
>>>>>>> 4cc80c9b
    """
    Returns the min and max range of values for a given layer in a given area

    If BBOX is not specified, the entire selected temporal and elevation range is used.
    """
<<<<<<< HEAD
    getmap = GetMap(cache=cache)
    return await getmap.get_minmax(ds, params)
=======
    entire_layer = query.bbox is None
    getmap_query = WMSGetMapQuery(
        service=query.service,
        version=query.version,
        request="GetMap",
        layers=query.layername,
        bbox=query.bbox if not entire_layer else "-180,-90,180,90",
        width=1 if entire_layer else 512,
        height=1 if entire_layer else 512,
        crs=query.crs,
        time=query.time,
        elevation=query.elevation,
        styles="raster/default",
        colorscalerange="nan,nan",
    )

    getmap = GetMap(
        cache=cache,
        array_render_threshold_bytes=array_get_map_render_threshold_bytes,
    )
    return getmap.get_minmax(ds, getmap_query, query_params, entire_layer)
>>>>>>> 4cc80c9b


def get_layer_details(ds: xr.Dataset, layer_name: str) -> dict:
    """
    Returns a subset of layer details for the requested layer
    """
    da = ds[layer_name]
    units = da.attrs.get("units", "")
    supported_styles = "raster"  # TODO: more styles
    bbox = ds.gridded.bbox(da)
    if ds.gridded.has_elevation(da):
        elevation = ds.gridded.elevations(da).values.round(5).tolist()
        elevation_positive = ds.gridded.elevation_positive_direction(da)
        elevation_units = ds.gridded.elevation_units(da)
    else:
        elevation = None
        elevation_positive = None
        elevation_units = None
    if "time" in da.cf:
        timesteps = format_timestamp(da.cf["time"]).tolist()
    else:
        timesteps = None

    additional_coords = ds.gridded.additional_coords(da)
    additional_coord_values = {
        coord: (
            da.cf.coords[coord] if coord in da.cf.coords else da[coord]
        ).values.tolist()
        for coord in additional_coords
    }

    return {
        "layerName": da.name,
        "standard_name": da.cf.attrs.get("standard_name", da.name),
        "long_name": da.cf.attrs.get("long_name", da.name),
        "bbox": bbox,
        "units": units,
        "supportedStyles": [supported_styles],
        "elevation": elevation,
        "elevation_positive": elevation_positive,
        "elevation_units": elevation_units,
        "timesteps": timesteps,
        "additional_coords": additional_coords,
        **additional_coord_values,
    }


def get_menu(ds: xr.Dataset):
    """
    Returns the dataset menu items for the xreds viewer
    TODO - support grouped layers?
    """
    results = {"children": [], "label": ds.attrs.get("title", "")}

    for var in ds.data_vars:
        da = ds[var]
        results["children"].append(
            {
                "plottable": "longitude" in da.cf.coords,
                "id": var,
                "label": da.attrs.get("long_name", da.attrs.get("name", var)),
            },
        )

    return results<|MERGE_RESOLUTION|>--- conflicted
+++ resolved
@@ -1,4 +1,5 @@
 import datetime as dt
+import asyncio
 
 import cachey
 import cf_xarray  # noqa
@@ -13,17 +14,13 @@
 from .get_map import GetMap
 
 
-<<<<<<< HEAD
-async def get_metadata(ds: xr.Dataset, cache: cachey.Cache, params: dict) -> Response:
-=======
-def get_metadata(
+async def get_metadata(
     ds: xr.Dataset,
     cache: cachey.Cache,
     query: WMSGetMetadataQuery,
     query_params: dict,
     array_get_map_render_threshold_bytes: int,
 ) -> Response:
->>>>>>> 4cc80c9b
     """
     Return the WMS metadata for the dataset
 
@@ -46,24 +43,20 @@
         )
 
     if metadata_type == "menu":
-        payload = get_menu(ds)
+        payload = asyncio.to_thread(get_menu(ds))
     elif metadata_type == "layerdetails":
-        payload = get_layer_details(ds, layer_name)
+        payload = asyncio.to_thread(get_layer_details(ds, layer_name))
     elif metadata_type == "timesteps":
         da = ds[layer_name]
-        payload = get_timesteps(da, query)
+        payload = asyncio.to_thread(get_timesteps(da, query))
     elif metadata_type == "minmax":
-<<<<<<< HEAD
-        payload = await get_minmax(ds, cache, params)
-=======
-        payload = get_minmax(
+        payload = await get_minmax(
             ds,
             cache,
             query,
             query_params,
             array_get_map_render_threshold_bytes,
         )
->>>>>>> 4cc80c9b
     else:
         logger.error(f"item {metadata_type} not supported for GetMetadata requests")
         raise HTTPException(
@@ -105,26 +98,18 @@
     }
 
 
-<<<<<<< HEAD
-async def get_minmax(ds: xr.Dataset, cache: cachey.Cache, params: dict) -> dict:
-=======
-def get_minmax(
+async def get_minmax(
     ds: xr.Dataset,
     cache: cachey.Cache,
     query: WMSGetMetadataQuery,
     query_params: dict,
     array_get_map_render_threshold_bytes: int,
 ) -> dict:
->>>>>>> 4cc80c9b
     """
     Returns the min and max range of values for a given layer in a given area
 
     If BBOX is not specified, the entire selected temporal and elevation range is used.
     """
-<<<<<<< HEAD
-    getmap = GetMap(cache=cache)
-    return await getmap.get_minmax(ds, params)
-=======
     entire_layer = query.bbox is None
     getmap_query = WMSGetMapQuery(
         service=query.service,
@@ -145,8 +130,7 @@
         cache=cache,
         array_render_threshold_bytes=array_get_map_render_threshold_bytes,
     )
-    return getmap.get_minmax(ds, getmap_query, query_params, entire_layer)
->>>>>>> 4cc80c9b
+    return await getmap.get_minmax(ds, getmap_query, query_params, entire_layer)
 
 
 def get_layer_details(ds: xr.Dataset, layer_name: str) -> dict:
