--- conflicted
+++ resolved
@@ -4,11 +4,6 @@
 import cf_xarray  # noqa
 import xarray as xr
 from fastapi import Request, Response
-<<<<<<< HEAD
-=======
-
-from xpublish_wms.grid import GridType, sel2d
->>>>>>> 981440d4
 from xpublish_wms.utils import ds_bbox, format_timestamp
 
 # WMS Styles declaration
