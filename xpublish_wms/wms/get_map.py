import asyncio
import io
import time
from datetime import datetime
from typing import List, Union

import cachey
import cf_xarray  # noqa
import datashader as dsh
import datashader.transfer_functions as tf
import matplotlib
import mercantile
import numpy as np
import pandas as pd
import xarray as xr
from fastapi import HTTPException
from fastapi.responses import StreamingResponse

from xpublish_wms.grids import RenderMethod
from xpublish_wms.logger import logger
from xpublish_wms.query import WMSGetMapQuery


class GetMap:
    """
    TODO - Add docstring
    """

    TIME_CF_NAME: str = "time"
    ELEVATION_CF_NAME: str = "vertical"
    DEFAULT_CRS: str = "EPSG:3857"
    DEFAULT_STYLE: str = "raster/default"
    DEFAULT_PALETTE: str = "turbo"

    cache: cachey.Cache
    array_render_threshold_bytes: int

    # Data selection
    parameter: str
    time: datetime = None
    has_time: bool
    elevation: float = None
    has_elevation: bool
    dim_selectors: dict

    # Grid
    crs: str
    bbox = List[float]
    width: int
    height: int

    # Output style
    style: str
    colorscalerange: List[float]
    autoscale: bool

    def __init__(
        self,
        array_render_threshold_bytes: int,
        cache: cachey.Cache | None = None,
    ):
        self.cache = cache
        self.array_render_threshold_bytes = array_render_threshold_bytes

<<<<<<< HEAD
    async def get_map(self, ds: xr.Dataset, query: dict) -> StreamingResponse:
=======
    def get_map(
        self,
        ds: xr.Dataset,
        query: WMSGetMapQuery,
        query_params: dict,
    ) -> StreamingResponse:
>>>>>>> 4cc80c9b
        """
        Return the WMS map for the dataset and given parameters
        """
        # Decode request params
        try:
            self.ensure_query_types(ds, query, query_params)
        except Exception as e:
            logger.error(f"Error decoding request params: {e}")
            raise HTTPException(
                422,
                "Error decoding request params, please check the request is valid. See the logs for more details.",
            )

        # Select data according to request
        try:
            da = self.select_layer(ds)
        except Exception as e:
            logger.error(f"Error selecting layer: {e}")
            raise HTTPException(
                422,
                "Error selecting layer, please check the layer name is correct and the dataset has a variable with that name. See the logs for more details.",
            )

        try:
            da = self.select_time(da)
        except Exception as e:
            logger.error(f"Error selecting time: {e}")
            raise HTTPException(
                422,
                "Error selecting time, please check the time format is correct and the time dimension exists in the dataset. See the logs for more details.",
            )

        try:
            da = self.select_elevation(ds, da)
        except Exception as e:
            logger.error(f"Error selecting elevation: {e}")
            raise HTTPException(
                422,
                "Error selecting elevation, please check the elevation format is correct and the vertical dimension exists in the dataset. See the logs for more details.",
            )

        try:
            da = self.select_custom_dim(da)
        except Exception as e:
            logger.error(f"Error selecting custom dimensions: {e}")
            raise HTTPException(
                422,
                "Error selecting custom dimensions, please check all custom selectors are valid and the dimensions exists in the dataset. See the logs for more details.",
            )

        # Render the data using the render that matches the dataset type
        # The data selection and render are coupled because they are both driven by
        # The grid type for now. This can be revisited if we choose to interpolate or
        # use the contoured renderer for regular grid datasets
        image_buffer = io.BytesIO()
<<<<<<< HEAD
        render_result = await self.render(ds, da, image_buffer, False)
=======
        try:
            render_result = self.render(ds, da, image_buffer, False)
        except HTTPException as e:
            raise e
        except Exception as e:
            logger.error(f"Error rendering data: {e}")
            raise HTTPException(
                422,
                "Error rendering data, please check the data is valid and the render method is supported for the dataset type. See the logs for more details.",
            )

>>>>>>> 4cc80c9b
        if render_result:
            image_buffer.seek(0)

        return StreamingResponse(image_buffer, media_type="image/png")

<<<<<<< HEAD
    async def get_minmax(self, ds: xr.Dataset, query: dict) -> dict:
=======
    def get_minmax(
        self,
        ds: xr.Dataset,
        query: WMSGetMapQuery,
        query_params: dict,
        entire_layer: bool,
    ) -> dict:
>>>>>>> 4cc80c9b
        """
        Return the range of values for the dataset and given parameters
        """
        # Decode request params
        self.ensure_query_types(ds, query, query_params)

        # Select data according to request
        da = self.select_layer(ds)
        da = self.select_time(da)
        da = self.select_elevation(ds, da)
        da = self.select_custom_dim(da)

        # Prepare the data as if we are going to render it, but instead grab the min and max
        # values from the data to represent the range of values in the given area
        if entire_layer:
            return {"min": float(da.min()), "max": float(da.max())}
        else:
            return await self.render(ds, da, None, minmax_only=True)

    def ensure_query_types(
        self,
        ds: xr.Dataset,
        query: WMSGetMapQuery,
        query_params: dict,
    ):
        """
        Decode request params

        :param query:
        :return:
        """
        # Data selection
        self.parameter = query.layers
        self.time_str = query.time

        if self.time_str:
            self.time = pd.to_datetime(self.time_str).tz_localize(None)
        else:
            self.time = None
        self.has_time = self.TIME_CF_NAME in ds[self.parameter].cf.coords

        self.elevation_str = query.elevation
        if self.elevation_str:
            self.elevation = float(self.elevation_str)
        else:
            self.elevation = None
        self.has_elevation = self.ELEVATION_CF_NAME in ds[self.parameter].cf.coords

        # Grid
        self.crs = query.crs
        tile = query.tile
        if tile is not None:
            self.bbox = mercantile.xy_bounds(*tile)
            self.crs = "EPSG:3857"  # tiles are always mercator
        else:
            self.bbox = query.bbox
        self.width = query.width
        self.height = query.height

        # Output style
        _, self.palettename = query.styles
        # Let user pick cm from here https://predictablynoisy.com/matplotlib/gallery/color/colormap_reference.html#sphx-glr-gallery-color-colormap-reference-py
        # Otherwise default to rainbow
        if self.palettename == "default":
            self.palettename = self.DEFAULT_PALETTE

        self.colorscalerange = query.colorscalerange
        self.autoscale = query.autoscale

        available_selectors = ds.gridded.additional_coords(ds[self.parameter])
        self.dim_selectors = {
            k: query_params[k] if k in query_params else None
            for k in available_selectors
        }

    def select_layer(self, ds: xr.Dataset) -> xr.DataArray:
        """
        Select Dataset variable, according to WMS layers request
        :param ds:
        :return:
        """
        return ds[self.parameter]

    def select_time(self, da: xr.DataArray) -> xr.DataArray:
        """
        Ensure time selection

        If time is provided :
            - use cf_xarray to access time
            - by default use TIME_CF_NAME
            - method nearest to ensure at least one result

        Otherwise:
            - Get latest one

        :param da:
        :return:
        """
        # by using coords, we will fallback to ds.coords[self.TIME_CF_NAME]
        # if cf-xarray can't identify self.TIME_CF_NAME using attributes
        # This is a nice fallback for datasets with `"time"`
        if not self.has_time:
            return da
        if self.time is None:
            return da.cf.isel({self.TIME_CF_NAME: -1})
        else:
            return da.cf.sel({self.TIME_CF_NAME: self.time}, method="nearest")

    def select_elevation(self, ds: xr.Dataset, da: xr.DataArray) -> xr.DataArray:
        """
        Ensure elevation selection

        If elevation is provided :
            - use cf_xarray to access vertical coord
            - by default use ELEVATION_CF_NAME
            - method nearest to ensure at least one result

        Otherwise:
            - Get latest one

        :param da:
        :return:
        """
        da = ds.gridded.select_by_elevation(da, [self.elevation])

        return da

    def select_custom_dim(self, da: xr.DataArray) -> xr.DataArray:
        """
        Select other dimension, ensuring a 2D array

        If dimension is provided :
            - use xarray to access custom coord
            - method nearest to ensure at least one result

        Otherwise:
            - Get first value of coord

        :param da:
        :return:
        """
        # Filter dimension from custom query, if any
        for dim, value in self.dim_selectors.items():
            if dim in da.coords:
                if value is None:
                    da = da.isel({dim: 0})
                else:
                    dtype = da[dim].dtype
                    method = None
                    if "timedelta" in str(dtype):
                        value = pd.to_timedelta(value)
                    elif np.issubdtype(dtype, np.integer):
                        value = int(value)
                        method = "nearest"
                    elif np.issubdtype(dtype, np.floating):
                        value = float(value)
                        method = "nearest"
                    da = da.sel({dim: value}, method=method)

        # Squeeze single value dimensions
        da = da.squeeze()

        # Squeeze multiple values dimensions, by selecting the last value
        # for key in da.cf.coordinates.keys():
        #     if key in ("latitude", "longitude", "X", "Y"):
        #         continue

        #     coord = da.cf.coords[key]
        #     if coord.size > 1:
        #         da = da.cf.isel({key: -1})

        return da

    async def render(
        self,
        ds: xr.Dataset,
        da: xr.DataArray,
        buffer: io.BytesIO,
        minmax_only: bool,
    ) -> Union[bool, dict]:
        """
        Render the data array into an image buffer
        """

        # default context object to pass around between grid functions
        # this is useful for each gridded function involved in the render process to set flags or parse values
        # and then send those values/flags to the next gridded function involved in the render process.
        #
        # ex. if ds.gridded.filter_by_bbox applies the grid mask to da, ds.gridded.project can avoid re-masking by checking the context
        render_context = dict()

        filter_start = time.time()
        filter_success = False
        try:
            # Grab a buffer around the bbox to ensure we have enough data to render
            x_buffer = (
                abs(max(self.bbox[0], self.bbox[2]) - min(self.bbox[0], self.bbox[2]))
                * 0.15
            )
            y_buffer = (
                abs(max(self.bbox[1], self.bbox[3]) - min(self.bbox[1], self.bbox[3]))
                * 0.15
            )
            bbox = [
                self.bbox[0] - x_buffer,
                self.bbox[1] - y_buffer,
                self.bbox[2] + x_buffer,
                self.bbox[3] + y_buffer,
            ]

            # Filter the data to only include the data within the bbox + buffer so
            # we don't have to render a ton of empty space or pull down more chunks
            # than we need
            da, render_context = ds.gridded.filter_by_bbox(
                da,
                bbox,
                self.crs,
                render_context=render_context,
            )

            filter_success = True
        except Exception as e:
            logger.error(f"Error filtering data within bbox: {e}")
            logger.warning("Falling back to full layer")

            filter_success = False
        logger.debug(f"WMS GetMap BBOX filter time: {time.time() - filter_start}")

        # if filter_by_bbox was successful, preload data for projection
        if filter_success:
            filter_load_time = time.time()
            da = da.load()
            logger.debug(
                f"WMS GetMap load filtered data: {time.time() - filter_load_time}",
            )

        projection_start = time.time()
        try:
            da, render_context = ds.gridded.project(
                da,
                self.crs,
                render_context=render_context,
            )
        except Exception as e:
            logger.warning(f"Projection failed: {e}")
            if minmax_only:
                logger.warning("Falling back to default minmax")
                return {"min": float(da.min()), "max": float(da.max())}

<<<<<<< HEAD
        # x and y are only set for triangle grids, we dont subset the data for triangle grids
        # at this time.
        if x is None:
            try:
                # Grab a buffer around the bbox to ensure we have enough data to render
                # TODO: Base this on actual data resolution?
                if self.crs == "EPSG:4326":
                    coord_buffer = 0.5  # degrees
                elif self.crs == "EPSG:3857":
                    coord_buffer = 30000  # meters
                else:
                    # Default to 0.5, this should never happen
                    coord_buffer = 0.5

                # Filter the data to only include the data within the bbox + buffer so
                # we don't have to render a ton of empty space or pull down more chunks
                # than we need
                da = filter_data_within_bbox(da, self.bbox, coord_buffer)
            except Exception as e:
                logger.error(f"Error filtering data within bbox: {e}")
                logger.warning("Falling back to full layer")

        logger.debug(f"Projection time: {time.time() - projection_start}")
=======
        # Squeeze single value dimensions
        da = da.squeeze()
        logger.debug(f"WMS GetMap Projection time: {time.time() - projection_start}")

        # Print the size of the da in megabytes
        da_size = da.nbytes
        if da_size > self.array_render_threshold_bytes:
            logger.error(
                f"DataArray size is {da_size:.2f} bytes, which is larger than the "
                f"threshold of {self.array_render_threshold_bytes} bytes. "
                f"Consider increasing the threshold in the plugin configuration.",
            )
            raise HTTPException(
                413,
                f"DataArray too large to render: threshold is {self.array_render_threshold_bytes} bytes, data is {da_size:.2f} bytes",
            )
        logger.debug(f"WMS GetMap loading DataArray size: {da_size:.2f} bytes")
>>>>>>> 4cc80c9b

        start_dask = time.time()
        da = da.load()
        logger.debug(f"WMS GetMap load full data: {time.time() - start_dask}")

<<<<<<< HEAD
        da = await asyncio.to_thread(da.compute)

        logger.debug(f"dask compute: {time.time() - start_dask}")
=======
        if da.size == 0:
            logger.warning("No data to render")
            return False
>>>>>>> 4cc80c9b

        if minmax_only:
            try:
                return {
                    "min": float(np.nanmin(da)),
                    "max": float(np.nanmax(da)),
                }
            except Exception as e:
                logger.error(
                    f"Error computing minmax: {e}, falling back to full layer minmax",
                )
                return {"min": float(da.min()), "max": float(da.max())}

        if not self.autoscale:
            span = (self.colorscalerange[0], self.colorscalerange[1])
        else:
            span = None

        start_mesh = time.time()
        cvs = dsh.Canvas(
            plot_height=self.height,
            plot_width=self.width,
            x_range=(self.bbox[0], self.bbox[2]),
            y_range=(self.bbox[1], self.bbox[3]),
        )

        # numba only supports float32 and float64. Cast everything else
        if da.dtype.kind == "f" and da.dtype.itemsize != 4 and da.dtype.itemsize != 8:
            logger.warning(
                f"DataArray dtype is {da.dtype}, which is not a floating point type "
                f"of size 32 or 64. This will result in a slow render.",
            )
            if da.dtype.itemsize < 4:
                logger.warning(
                    "DataArray dtype is 16-bit. This must be converted to 32-bit before rendering.",
                )
                da = da.astype(np.float32)
            elif da.dtype.itemsize < 8:
                logger.warning(
                    "DataArray dtype is 32-bit. This must be converted to 64-bit before rendering.",
                )
                da = da.astype(np.float64)
            else:
                raise ValueError(
                    f"DataArray dtype is {da.dtype}, which is not a floating point type "
                    f"greater than 64-bit. This is not currently supported.",
                )

        if ds.gridded.render_method == RenderMethod.Raster:
            mesh = cvs.raster(
                da,
            )
        elif ds.gridded.render_method == RenderMethod.Quad:
            try:
                mesh = cvs.quadmesh(
                    da,
                    x="x",
                    y="y",
                )
            except Exception as e:
                logger.warning(f"Error rendering quadmesh: {e}, falling back to raster")
                mesh = cvs.raster(
                    da,
                )
        elif ds.gridded.render_method == RenderMethod.Triangle:
            triangles, render_context = ds.gridded.tessellate(
                da,
                render_context=render_context,
            )

            # TODO - maybe this discrepancy between coloring by verts v tris should be part of the grid?
            if "tri_x" in render_context and "tri_y" in render_context:
                # We are coloring the triangles by the data values
                verts = pd.DataFrame(
                    {"x": render_context["tri_x"], "y": render_context["tri_y"]},
                )
                tris = pd.DataFrame(triangles.astype(int), columns=["v0", "v1", "v2"])
                tris = tris.assign(z=da.values)
            else:
                # We are coloring the vertices by the data values
                verts = pd.DataFrame({"x": da.x, "y": da.y, "z": da})
                tris = pd.DataFrame(triangles.astype(int), columns=["v0", "v1", "v2"])

            mesh = cvs.trimesh(
                verts,
                tris,
            )
        logger.debug(f"WMS GetMap Mesh time: {time.time() - start_mesh}")

        start_shade = time.time()
        shaded = tf.shade(
            mesh,
            cmap=matplotlib.colormaps.get_cmap(self.palettename),
            how="linear",
            span=span,
        )
        logger.debug(f"WMS GetMap Shade time: {time.time() - start_shade}")

        im = shaded.to_pil()
        im.save(buffer, format="PNG")
        return True<|MERGE_RESOLUTION|>--- conflicted
+++ resolved
@@ -62,16 +62,12 @@
         self.cache = cache
         self.array_render_threshold_bytes = array_render_threshold_bytes
 
-<<<<<<< HEAD
-    async def get_map(self, ds: xr.Dataset, query: dict) -> StreamingResponse:
-=======
-    def get_map(
+    async def get_map(
         self,
         ds: xr.Dataset,
         query: WMSGetMapQuery,
         query_params: dict,
     ) -> StreamingResponse:
->>>>>>> 4cc80c9b
         """
         Return the WMS map for the dataset and given parameters
         """
@@ -127,11 +123,8 @@
         # The grid type for now. This can be revisited if we choose to interpolate or
         # use the contoured renderer for regular grid datasets
         image_buffer = io.BytesIO()
-<<<<<<< HEAD
-        render_result = await self.render(ds, da, image_buffer, False)
-=======
-        try:
-            render_result = self.render(ds, da, image_buffer, False)
+        try:
+            render_result = await self.render(ds, da, image_buffer, False)
         except HTTPException as e:
             raise e
         except Exception as e:
@@ -141,23 +134,19 @@
                 "Error rendering data, please check the data is valid and the render method is supported for the dataset type. See the logs for more details.",
             )
 
->>>>>>> 4cc80c9b
         if render_result:
             image_buffer.seek(0)
 
         return StreamingResponse(image_buffer, media_type="image/png")
 
-<<<<<<< HEAD
-    async def get_minmax(self, ds: xr.Dataset, query: dict) -> dict:
-=======
-    def get_minmax(
+
+    async def get_minmax(
         self,
         ds: xr.Dataset,
         query: WMSGetMapQuery,
         query_params: dict,
         entire_layer: bool,
     ) -> dict:
->>>>>>> 4cc80c9b
         """
         Return the range of values for the dataset and given parameters
         """
@@ -407,31 +396,6 @@
                 logger.warning("Falling back to default minmax")
                 return {"min": float(da.min()), "max": float(da.max())}
 
-<<<<<<< HEAD
-        # x and y are only set for triangle grids, we dont subset the data for triangle grids
-        # at this time.
-        if x is None:
-            try:
-                # Grab a buffer around the bbox to ensure we have enough data to render
-                # TODO: Base this on actual data resolution?
-                if self.crs == "EPSG:4326":
-                    coord_buffer = 0.5  # degrees
-                elif self.crs == "EPSG:3857":
-                    coord_buffer = 30000  # meters
-                else:
-                    # Default to 0.5, this should never happen
-                    coord_buffer = 0.5
-
-                # Filter the data to only include the data within the bbox + buffer so
-                # we don't have to render a ton of empty space or pull down more chunks
-                # than we need
-                da = filter_data_within_bbox(da, self.bbox, coord_buffer)
-            except Exception as e:
-                logger.error(f"Error filtering data within bbox: {e}")
-                logger.warning("Falling back to full layer")
-
-        logger.debug(f"Projection time: {time.time() - projection_start}")
-=======
         # Squeeze single value dimensions
         da = da.squeeze()
         logger.debug(f"WMS GetMap Projection time: {time.time() - projection_start}")
@@ -449,21 +413,15 @@
                 f"DataArray too large to render: threshold is {self.array_render_threshold_bytes} bytes, data is {da_size:.2f} bytes",
             )
         logger.debug(f"WMS GetMap loading DataArray size: {da_size:.2f} bytes")
->>>>>>> 4cc80c9b
-
-        start_dask = time.time()
-        da = da.load()
-        logger.debug(f"WMS GetMap load full data: {time.time() - start_dask}")
-
-<<<<<<< HEAD
-        da = await asyncio.to_thread(da.compute)
-
-        logger.debug(f"dask compute: {time.time() - start_dask}")
-=======
+
+        start_load = time.time()
+        # TODO requires https://github.com/pydata/xarray/pull/10327
+        da = await da.load_async()
+        logger.debug(f"WMS GetMap load full data: {time.time() - start_load}")
+
         if da.size == 0:
             logger.warning("No data to render")
             return False
->>>>>>> 4cc80c9b
 
         if minmax_only:
             try:
