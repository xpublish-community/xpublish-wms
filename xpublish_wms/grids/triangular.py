--- conflicted
+++ resolved
@@ -225,13 +225,6 @@
         x = da.cf["longitude"] + adjust_lng
         y = da.cf["latitude"]
         e = self.ds.element
-<<<<<<< HEAD
-=======
-
-        x.load()
-        y.load()
-        e.load()
->>>>>>> 9969b6e2
 
         x = np.where((x >= bbox[0]) & (x <= bbox[2]))[0]
         y = np.where((y >= bbox[1]) & (y <= bbox[3]))[0]
