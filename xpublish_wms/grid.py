from abc import ABC, abstractmethod
from enum import Enum
from typing import Any, Optional, Sequence, Tuple, Union

import cartopy.geodesic
import cf_xarray  # noqa
import dask.array as dask_array
import matplotlib.tri as tri
import numpy as np
import rioxarray  # noqa
import xarray as xr
from sklearn.neighbors import BallTree

from xpublish_wms.utils import strip_float, to_mercator


class RenderMethod(Enum):
    Quad = "quad"
    Triangle = "triangle"


class Grid(ABC):
    @staticmethod
    @abstractmethod
    def recognize(ds: xr.Dataset) -> bool:
        """Recognize whether the given dataset is of this grid type"""
        pass

    @property
    @abstractmethod
    def name(self) -> str:
        """Name of the grid type"""
        pass

    @property
    @abstractmethod
    def render_method(self) -> RenderMethod:
        """Name of the render method"""
        pass

    @property
    @abstractmethod
    def crs(self) -> str:
        """CRS of the grid"""
        pass

    def bbox(self, da: xr.DataArray) -> Tuple[float, float, float, float]:
        """Bounding box of the grid for the given data array in the form (minx, miny, maxx, maxy)"""
        lng = da.cf["longitude"]
        lng = xr.where(lng > 180, lng - 360, lng)
        return (
            float(lng.min()),
            float(da.cf["latitude"].min()),
            float(lng.max()),
            float(da.cf["latitude"].max()),
        )

    def has_elevation(self, da: xr.DataArray) -> bool:
        """Whether the given data array has elevation"""
        return "vertical" in da.cf

    def elevation_units(self, da: xr.DataArray) -> Optional[str]:
        """Return the elevation inits for the given data array"""
        coord = da.cf.coords.get("vertical", None)
        if coord is not None:
            return coord.attrs.get("units", "sigma")
        else:
            return None

    def elevation_positive_direction(self, da: xr.DataArray) -> Optional[str]:
        """Return the elevation positive direction for the given data array"""
        coord = da.cf.coords.get("vertical", None)
        if coord is not None:
            return coord.attrs.get("positive", "up")
        else:
            return None

    def elevations(self, da: xr.DataArray) -> Optional[xr.DataArray]:
        """Return the elevations for the given data array"""
        if "vertical" in da.cf:
            return da.cf["vertical"]
        else:
            return None

    def select_by_elevation(
        self,
        da: xr.DataArray,
        elevations: Sequence[float],
    ) -> xr.DataArray:
        """Select the given data array by elevation"""

        if (
            elevations is None
            or len(elevations) == 0
            or all(v is None for v in elevations)
        ):
            elevations = [0.0]

        if "vertical" in da.cf:
            if len(elevations) == 1:
                return da.cf.sel(vertical=elevations[0], method="nearest")
            elif len(elevations) > 1:
                return da.cf.sel(vertical=elevations)
            else:
                return da.cf.sel(vertical=0, method="nearest")

        return da

    def mask(
        self,
        da: Union[xr.DataArray, xr.Dataset],
    ) -> Union[xr.DataArray, xr.Dataset]:
        """Mask the given data array"""
        return da

    @abstractmethod
    def project(self, da: xr.DataArray, crs: str) -> Any:
        """Project the given data array from this dataset and grid to the given crs"""
        pass

    def tessellate(self, da: xr.DataArray) -> np.ndarray:
        """Tessellate the given data array into triangles. Only required for RenderingMode.Triangle"""
        pass

    def sel_lat_lng(
        self,
        subset: xr.Dataset,
        lng,
        lat,
        parameters,
    ) -> Tuple[xr.Dataset, list, list]:
        """Select the given dataset by the given lon/lat and optional elevation"""
        subset = subset.cf.interp(longitude=lng, latitude=lat)
        x_axis = [strip_float(subset.cf["longitude"])]
        y_axis = [strip_float(subset.cf["latitude"])]
        return subset, x_axis, y_axis


class RegularGrid(Grid):
    def __init__(self, ds: xr.Dataset):
        self.ds = ds

    @staticmethod
    def recognize(ds: xr.Dataset) -> bool:
        return True

    @property
    def name(self) -> str:
        return "regular"

    @property
    def render_method(self) -> RenderMethod:
        return RenderMethod.Quad

    @property
    def crs(self) -> str:
        return "EPSG:4326"

    def project(self, da: xr.DataArray, crs: str) -> xr.DataArray:
        if crs == "EPSG:4326":
            da = da.assign_coords({"x": da.cf["longitude"], "y": da.cf["latitude"]})
        elif crs == "EPSG:3857":
            da = da.rio.reproject("EPSG:3857")
        return da


class NonDimensionalGrid(Grid):
    def __init__(self, ds: xr.Dataset):
        self.ds = ds

    @staticmethod
    def recognize(ds: xr.Dataset) -> bool:
        try:
<<<<<<< HEAD
            return len(ds.cf['latitude'].dims) == 2
        except Exception:
=======
            return len(ds.cf["latitude"].dims) == 2
        except:
>>>>>>> 21441029
            return False

    @property
    def name(self) -> str:
        return "nondimensional"

    @property
    def render_method(self) -> RenderMethod:
        return RenderMethod.Quad

    @property
    def crs(self) -> str:
        return "EPSG:4326"

    def project(self, da: xr.DataArray, crs: str) -> xr.DataArray:
        if crs == "EPSG:4326":
            da = da.assign_coords({"x": da.cf["longitude"], "y": da.cf["latitude"]})
        elif crs == "EPSG:3857":
            x, y = to_mercator.transform(da.cf["longitude"], da.cf["latitude"])
            x_chunks = (
                da.cf["longitude"].chunks if da.cf["longitude"].chunks else x.shape
            )
            y_chunks = da.cf["latitude"].chunks if da.cf["latitude"].chunks else y.shape

            da = da.assign_coords(
                {
                    "x": (
                        da.cf["longitude"].dims,
                        dask_array.from_array(x, chunks=x_chunks),
                    ),
                    "y": (
                        da.cf["latitude"].dims,
                        dask_array.from_array(y, chunks=y_chunks),
                    ),
                },
            )

            da = da.unify_chunks()
        return da

    def sel_lat_lng(
        self,
        subset: xr.Dataset,
        lng,
        lat,
        parameters,
    ) -> Tuple[xr.Dataset, list, list]:
        """Select the given dataset by the given lon/lat and optional elevation"""
        subset = sel2d(
            subset[parameters],
            lons=subset.cf["longitude"],
            lats=subset.cf["latitude"],
            lon0=lng,
            lat0=lat,
        )
        x_axis = [strip_float(subset.cf["longitude"])]
        y_axis = [strip_float(subset.cf["latitude"])]
        return subset, x_axis, y_axis


class ROMSGrid(Grid):
    def __init__(self, ds: xr.Dataset):
        self.ds = ds

    @staticmethod
    def recognize(ds: xr.Dataset) -> bool:
        return "grid_topology" in ds.cf.cf_roles

    @property
    def name(self) -> str:
        return "roms"

    @property
    def render_method(self) -> RenderMethod:
        return RenderMethod.Quad

    @property
    def crs(self) -> str:
        return "EPSG:4326"

    def mask(
        self,
        da: Union[xr.DataArray, xr.Dataset],
    ) -> Union[xr.DataArray, xr.Dataset]:
        mask = self.ds[f'mask_{da.cf["latitude"].name.split("_")[1]}']
        mask = mask.cf.isel(time=0).squeeze(drop=True).cf.drop_vars("time")
        mask[:-1, :] = mask[:-1, :].where(mask[1:, :] == 1, 0)
        mask[:, :-1] = mask[:, :-1].where(mask[:, 1:] == 1, 0)
        mask[1:, :] = mask[1:, :].where(mask[:-1, :] == 1, 0)
        mask[:, 1:] = mask[:, 1:].where(mask[:, :-1] == 1, 0)
        return da.where(mask == 1)

    def project(self, da: xr.DataArray, crs: str) -> xr.DataArray:
        if crs == "EPSG:4326":
            da = da.assign_coords({"x": da.cf["longitude"], "y": da.cf["latitude"]})
        elif crs == "EPSG:3857":
            x, y = to_mercator.transform(da.cf["longitude"], da.cf["latitude"])
            x_chunks = (
                da.cf["longitude"].chunks if da.cf["longitude"].chunks else x.shape
            )
            y_chunks = da.cf["latitude"].chunks if da.cf["latitude"].chunks else y.shape

            da = da.assign_coords(
                {
                    "x": (
                        da.cf["longitude"].dims,
                        dask_array.from_array(x, chunks=x_chunks),
                    ),
                    "y": (
                        da.cf["latitude"].dims,
                        dask_array.from_array(y, chunks=y_chunks),
                    ),
                },
            )

            da = da.unify_chunks()

        return da

    def sel_lat_lng(
        self,
        subset: xr.Dataset,
        lng,
        lat,
        parameters,
    ) -> Tuple[xr.Dataset, list, list]:
        topology = self.ds.grid

        merged_ds = None
        x_axis = None
        y_axis = None

        for parameter in parameters:
            grid_location = subset[parameter].attrs["location"]
            lng_coord, lat_coord = topology.attrs[f"{grid_location}_coordinates"].split(
                " ",
            )

            new_selected_ds = sel2d(
                subset,
                lons=subset.cf[lng_coord],
                lats=subset.cf[lat_coord],
                lon0=lng,
                lat0=lat,
            )

            if merged_ds is None:
                merged_ds = new_selected_ds[[parameter, lat_coord, lng_coord]]
            else:
                merged_ds = new_selected_ds[[parameter, lat_coord, lng_coord]].merge(
                    merged_ds,
                    compat="override",
                )

            if x_axis is None:
                x_axis = [strip_float(new_selected_ds.cf[lng_coord])]
            if y_axis is None:
                y_axis = [strip_float(new_selected_ds.cf[lat_coord])]

        subset = merged_ds
        return subset, x_axis, y_axis


class HYCOMGrid(Grid):
    def __init__(self, ds: xr.Dataset):
        self.ds = ds

    @staticmethod
    def recognize(ds: xr.Dataset) -> bool:
        return ds.attrs.get("title", "").lower().startswith("hycom")

    @property
    def name(self) -> str:
        return "hycom"

    @property
    def render_method(self) -> RenderMethod:
        return RenderMethod.Quad

    @property
    def crs(self) -> str:
        return "EPSG:4326"

    def bbox(self, da: xr.DataArray) -> Tuple[float, float, float, float]:
        # HYCOM global grid (RTOFS) has invalid longitude values
        # over 500 that need to masked. Then the coords need to be
        # normalized between -180 and 180
        lng = da.cf["longitude"]
        lng = lng.where(lng < 500) % 360
        lng = xr.where(lng > 180, lng - 360, lng)

        return (
            float(lng.min()),
            float(da.cf["latitude"].min()),
            float(lng.max()),
            float(da.cf["latitude"].max()),
        )

    def project(self, da: xr.DataArray, crs: str) -> Any:
        # TODO: Figure out global coords
        if crs == "EPSG:4326":
            da = da.assign_coords({"x": da.cf["longitude"], "y": da.cf["latitude"]})
        elif crs == "EPSG:3857":
            x, y = to_mercator.transform(da.cf["longitude"], da.cf["latitude"])
            x_chunks = (
                da.cf["longitude"].chunks if da.cf["longitude"].chunks else x.shape
            )
            y_chunks = da.cf["latitude"].chunks if da.cf["latitude"].chunks else y.shape

            da = da.assign_coords(
                {
                    "x": (
                        da.cf["longitude"].dims,
                        dask_array.from_array(x, chunks=x_chunks),
                    ),
                    "y": (
                        da.cf["latitude"].dims,
                        dask_array.from_array(y, chunks=y_chunks),
                    ),
                },
            )

            da = da.unify_chunks()
        return da


class FVCOMGrid(Grid):
    def __init__(self, ds: xr.Dataset):
        self.ds = ds

    @staticmethod
    def recognize(ds: xr.Dataset) -> bool:
        return ds.attrs.get("source", "").lower().startswith("fvcom")

    @property
    def name(self) -> str:
        return "fvcom"

    @property
    def render_method(self) -> RenderMethod:
        return RenderMethod.Triangle

    @property
    def crs(self) -> str:
        return "EPSG:4326"

    def has_elevation(self, da: xr.DataArray) -> bool:
        return "vertical" in da.cf or "siglay" in da.dims or "siglev" in da.dims

    def elevation_units(self, da: xr.DataArray) -> Optional[str]:
        if "vertical" in da.cf:
            return da.cf["vertical"].attrs.get("units", "sigma")
        elif "siglay" in da.dims:
            # Sometimes fvcom variables dont have coordinates assigned correctly, so brute force it
            return "sigma"
        elif "siglev" in da.dims:
            # Sometimes fvcom variables dont have coordinates assigned correctly, so brute force it
            return "sigma"
        else:
            return None

    def elevation_positive_direction(self, da: xr.DataArray) -> Optional[str]:
        if "vertical" in da.cf:
            return da.cf["vertical"].attrs.get("positive", "up")
        elif "siglay" in da.dims:
            # Sometimes fvcom variables dont have coordinates assigned correctly, so brute force it
            return self.ds.siglay.attrs.get("positive", "up")
        elif "siglev" in da.dims:
            # Sometimes fvcom variables dont have coordinates assigned correctly, so brute force it
            return self.ds.siglev.attrs.get("positive", "up")
        else:
            return None

    def elevations(self, da: xr.DataArray) -> Optional[xr.DataArray]:
        if "vertical" in da.cf:
            return da.cf["vertical"][:, 0]
        else:
            # Sometimes fvcom variables dont have coordinates assigned correctly, so brute force it
            vertical_var = None
            if "siglay" in da.dims:
                vertical_var = "siglay"
            elif "siglev" in da.dims:
                vertical_var = "siglev"

            if vertical_var is not None:
                temp_elevations = self.ds[vertical_var].values[:, 0]
                return xr.DataArray(
                    data=[temp_elevations[i] for i in da[vertical_var]],
                    dims=da[vertical_var].dims,
                    coords=da[vertical_var].coords,
                    name=self.ds[vertical_var].name,
                    attrs=self.ds[vertical_var].attrs,
                )

        return None

    def sel_lat_lng(
        self,
        subset: xr.Dataset,
        lng,
        lat,
        parameters,
    ) -> Tuple[xr.Dataset, list, list]:
        """Select the given dataset by the given lon/lat and optional elevation"""

        lng_rad = np.deg2rad(subset.cf["longitude"])
        lat_rad = np.deg2rad(subset.cf["latitude"])

        stacked = np.stack([lng_rad, lat_rad], axis=-1)
        tree = BallTree(stacked, leaf_size=2, metric="haversine")

        idx = tree.query(
            [[np.deg2rad((360 + lng) if lng < 0 else lng), np.deg2rad(lat)]],
            return_distance=False,
        )

        if "nele" in subset.dims:
            subset = subset.isel(nele=idx[0][0])
        else:
            subset = subset.isel(node=idx[0][0])

        x_axis = [strip_float(subset.cf["longitude"])]
        y_axis = [strip_float(subset.cf["latitude"])]
        return subset, x_axis, y_axis

    def select_by_elevation(
        self,
        da: xr.DataArray,
        elevations: Optional[Sequence[float]],
    ) -> xr.DataArray:
        """Select the given data array by elevation"""
        if not self.has_elevation(da):
            return da

        if (
            elevations is None
            or len(elevations) == 0
            or all(v is None for v in elevations)
        ):
            elevations = [0.0]

        da_elevations = self.elevations(da)

        elevation_index = [
            int(np.absolute(da_elevations - elevation).argmin().values)
            for elevation in elevations
        ]
        if len(elevation_index) == 1:
            elevation_index = elevation_index[0]

        if "vertical" not in da.cf:
            if "siglay" in da.dims:
                da.__setitem__("siglay", da_elevations)
            elif "siglev" in da.dims:
                da.__setitem__("siglev", da_elevations)

        if "vertical" in da.cf:
            da = da.cf.isel(vertical=elevation_index)

        return da

    def project(self, da: xr.DataArray, crs: str) -> Any:
        # fvcom nodal variables have data on both the faces and edges
        if "nele" in da.dims:
            elem_count = self.ds.ntve.isel(time=0).values
            neighbors = self.ds.nbve.isel(time=0).values
            mask = neighbors[:, :] > 0

            new_values = (
                np.sum(da.values[neighbors[:, :] - 1], axis=0, where=mask) / elem_count
            )
            da = xr.DataArray(
                data=new_values,
                dims=da.dims,
                name=da.name,
                attrs=da.attrs,
                coords=dict(
                    lonc=(
                        da.cf["longitude"].dims,
                        self.ds.lon.values,
                        da.cf["longitude"].attrs,
                    ),
                    latc=(
                        da.cf["latitude"].dims,
                        self.ds.lat.values,
                        da.cf["latitude"].attrs,
                    ),
                    time=da.coords["time"],
                ),
            )

        if crs == "EPSG:4326":
            da = da.assign_coords({"x": da.cf["longitude"], "y": da.cf["latitude"]})
        elif crs == "EPSG:3857":
            x, y = to_mercator.transform(da.cf["longitude"], da.cf["latitude"])
            x_chunks = (
                da.cf["longitude"].chunks if da.cf["longitude"].chunks else x.shape
            )
            y_chunks = da.cf["latitude"].chunks if da.cf["latitude"].chunks else y.shape

            da = da.assign_coords(
                {
                    "x": (
                        da.cf["longitude"].dims,
                        dask_array.from_array(x, chunks=x_chunks),
                    ),
                    "y": (
                        da.cf["latitude"].dims,
                        dask_array.from_array(y, chunks=y_chunks),
                    ),
                },
            )

            da = da.unify_chunks()
        return da

    def tessellate(self, da: xr.DataArray) -> np.ndarray:
        return tri.Triangulation(
            da.cf["longitude"],
            da.cf["latitude"],
            self.ds.nv[0].T - 1,
        ).triangles


class SELFEGrid(Grid):
    def __init__(self, ds: xr.Dataset):
        self.ds = ds

    @staticmethod
    def recognize(ds: xr.Dataset) -> bool:
        return ds.attrs.get("source", "").lower().startswith("selfe")

    @property
    def name(self) -> str:
        return "selfe"

    @property
    def render_method(self) -> RenderMethod:
        return RenderMethod.Triangle

    @property
    def crs(self) -> str:
        return "EPSG:4326"

    def has_elevation(self, da: xr.DataArray) -> bool:
        return "nv" in da.dims

    def elevation_units(self, da: xr.DataArray) -> Optional[str]:
        if self.has_elevation(da):
            return "sigma"
        else:
            return None

    def elevation_positive_direction(self, da: xr.DataArray) -> Optional[str]:
        if self.has_elevation(da):
            return self.ds.cf["vertical"].attrs.get("positive", "up")
        else:
            return None

    def elevations(self, da: xr.DataArray) -> Optional[xr.DataArray]:
        if self.has_elevation(da):
            # clean up elevation values using nv as index array
            vertical = self.ds.cf["vertical"].values
            elevations = []
            for index in da.nv.values:
                if index < len(vertical):
                    elevations.append(vertical[index])

            return xr.DataArray(
                data=elevations,
                dims=da.nv.dims,
                coords=da.nv.coords,
                name=self.ds.cf["vertical"].name,
                attrs=self.ds.cf["vertical"].attrs,
            )

        return None

    def sel_lat_lng(
        self,
        subset: xr.Dataset,
        lng,
        lat,
        parameters,
    ) -> Tuple[xr.Dataset, list, list]:
        """Select the given dataset by the given lon/lat and optional elevation"""

        lng_rad = np.deg2rad(subset.cf["longitude"])
        lat_rad = np.deg2rad(subset.cf["latitude"])

        stacked = np.stack([lng_rad, lat_rad], axis=-1)
        tree = BallTree(stacked, leaf_size=2, metric="haversine")

        idx = tree.query(
            [[np.deg2rad((360 + lng) if lng < 0 else lng), np.deg2rad(lat)]],
            return_distance=False,
        )

        if "nele" in subset.dims:
            subset = subset.isel(nele=idx[0][0])
        else:
            subset = subset.isel(node=idx[0][0])

        x_axis = [strip_float(subset.cf["longitude"])]
        y_axis = [strip_float(subset.cf["latitude"])]
        return subset, x_axis, y_axis

    def select_by_elevation(
        self,
        da: xr.DataArray,
        elevations: Optional[Sequence[float]],
    ) -> xr.DataArray:
        """Select the given data array by elevation"""
        if not self.has_elevation(da):
            return da

        if (
            elevations is None
            or len(elevations) == 0
            or all(v is None for v in elevations)
        ):
            elevations = [0.0]

        da_elevations = self.elevations(da)
        elevation_index = [
            int(np.absolute(da_elevations - elevation).argmin().values)
            for elevation in elevations
        ]
        if len(elevation_index) == 1:
            elevation_index = elevation_index[0]

        if "vertical" not in da.cf:
            if da.nv.shape[0] > da_elevations.shape[0]:
                # need to fill the nv array w/ nan to match dimensions of the var's nv
                new_nv_data = da_elevations.values.tolist()
                for i in range(da.nv.shape[0] - da_elevations.shape[0]):
                    new_nv_data.append(np.nan)

                da_elevations = xr.DataArray(
                    data=new_nv_data,
                    dims=da_elevations.dims,
                    coords=da_elevations.coords,
                    name=da_elevations.name,
                    attrs=da_elevations.attrs,
                )

            da.__setitem__("nv", da_elevations)

        if "vertical" in da.cf:
            da = da.cf.isel(vertical=elevation_index)

        return da

    def project(self, da: xr.DataArray, crs: str) -> Any:
        if crs == "EPSG:4326":
            da = da.assign_coords({"x": da.cf["longitude"], "y": da.cf["latitude"]})
        elif crs == "EPSG:3857":
            x, y = to_mercator.transform(da.cf["longitude"], da.cf["latitude"])
            x_chunks = (
                da.cf["longitude"].chunks if da.cf["longitude"].chunks else x.shape
            )
            y_chunks = da.cf["latitude"].chunks if da.cf["latitude"].chunks else y.shape

            da = da.assign_coords(
                {
                    "x": (
                        da.cf["longitude"].dims,
                        dask_array.from_array(x, chunks=x_chunks),
                    ),
                    "y": (
                        da.cf["latitude"].dims,
                        dask_array.from_array(y, chunks=y_chunks),
                    ),
                },
            )

            da = da.unify_chunks()
        return da

    def tessellate(self, da: xr.DataArray) -> np.ndarray:
        return tri.Triangulation(
            da.cf["longitude"],
            da.cf["latitude"],
            self.ds.ele[0].T - 1,
        ).triangles


_grid_impls = [
    HYCOMGrid,
    FVCOMGrid,
    SELFEGrid,
    ROMSGrid,
    NonDimensionalGrid,
    RegularGrid,
]


def register_grid_impl(grid_impl: Grid, priority: int = 0):
    """
    Register a new grid implementation.
    :param grid_impl: The grid implementation to register
    :param priority: The priority of the implementation. Highest priority is 0. Default is 0.
    """
    _grid_impls.insert(grid_impl, priority)


def grid_factory(ds: xr.Dataset) -> Optional[Grid]:
    for grid_impl in _grid_impls:
        if grid_impl.recognize(ds):
            return grid_impl(ds)

    return None


@xr.register_dataset_accessor("gridded")
class GridDatasetAccessor:
    _ds: xr.Dataset
    _grid: Optional[Grid]

    def __init__(self, ds: xr.Dataset):
        self._ds = ds
        self._grid = grid_factory(ds)

    @property
    def grid(self) -> Grid:
        if self._grid is None:
            return None
        else:
            return self._grid

    @property
    def name(self) -> str:
        if self._grid is None:
            return "unsupported"
        else:
            return self.grid.name

    @property
    def render_method(self) -> RenderMethod:
        if self._grid is None:
            return RenderMethod.Quad
        else:
            return self._grid.render_method

    @property
    def crs(self) -> str:
        if self._grid is None:
            return None
        else:
            return self.grid.crs

    def bbox(self, var) -> Tuple[float, float, float, float]:
        if self._grid is None:
            return None
        else:
            return self._grid.bbox(var)

    def has_elevation(self, da: xr.DataArray) -> bool:
        if self._grid is None:
            return False
        else:
            return self._grid.has_elevation(da)

    def elevation_units(self, da: xr.DataArray) -> Optional[str]:
        if self._grid is None:
            return None
        else:
            return self._grid.elevation_units(da)

    def elevation_positive_direction(self, da: xr.DataArray) -> Optional[str]:
        if self._grid is None:
            return None
        else:
            return self._grid.elevation_positive_direction(da)

    def elevations(self, da: xr.DataArray) -> Optional[xr.DataArray]:
        if self._grid is None:
            return None
        else:
            return self._grid.elevations(da)

    def select_by_elevation(
        self,
        da: xr.DataArray,
        elevations: Optional[Sequence[float]],
    ) -> xr.DataArray:
        if self._grid is None:
            return None
        else:
            return self._grid.select_by_elevation(da, elevations)

    def mask(
        self,
        da: Union[xr.DataArray, xr.Dataset],
    ) -> Union[xr.DataArray, xr.Dataset]:
        if self._grid is None:
            return None
        else:
            return self._grid.mask(da)

    def project(self, da: xr.DataArray, crs: str) -> xr.DataArray:
        if self._grid is None:
            return None
        else:
            return self._grid.project(da, crs)

    def tessellate(self, da: xr.DataArray) -> np.ndarray:
        if self._grid is None:
            return None
        else:
            return self._grid.tessellate(da)

    def sel_lat_lng(
        self,
        subset: xr.Dataset,
        lng,
        lat,
        parameters,
    ) -> Tuple[xr.Dataset, list, list]:
        if self._grid is None:
            return None
        else:
            return self._grid.sel_lat_lng(subset, lng, lat, parameters)


def argsel2d(lons, lats, lon0, lat0):
    """Find the indices of coordinate pair closest to another point.
    Adapted from https://github.com/xoceanmodel/xroms/blob/main/xroms/utilities.py which is failing to run for some reason

    Inputs
    ------
    lons: DataArray, ndarray, list
        Longitudes of points to search through for closest point.
    lats: DataArray, ndarray, list
        Latitudes of points to search through for closest point.
    lon0: float, int
        Longitude of comparison point.
    lat0: float, int
        Latitude of comparison point.
    Returns
    -------
    Index or indices of location in coordinate pairs made up of lons, lats
    that is closest to location lon0, lat0. Number of dimensions of
    returned indices will correspond to the shape of input lons.
    Notes
    -----
    This function uses Great Circle distance to calculate distances assuming
    longitudes and latitudes as point coordinates. Uses cartopy function
    `Geodesic`: https://scitools.org.uk/cartopy/docs/latest/cartopy/geodesic.html
    If searching for the closest grid node to a lon/lat location, be sure to
    use the correct horizontal grid (rho, u, v, or psi). This is accounted for
    if this function is used through the accessor.
    Example usage
    -------------
    >>> xroms.argsel2d(ds.lon_rho, ds.lat_rho, -96, 27)
    """

    # input lons and lats can be multidimensional and might be DataArrays or lists
    pts = list(zip(*(np.asarray(lons).flatten(), np.asarray(lats).flatten())))
    endpts = list(zip(*(np.asarray(lon0).flatten(), np.asarray(lat0).flatten())))

    G = cartopy.geodesic.Geodesic()  # set up class
    dist = np.asarray(G.inverse(pts, endpts)[:, 0])  # select distances specifically
    iclosest = abs(np.asarray(dist)).argmin()  # find indices of closest point
    # return index or indices in input array shape
    inds = np.unravel_index(iclosest, np.asarray(lons).shape)

    return inds


def sel2d(ds, lons, lats, lon0, lat0):
    """Find the value of the var at closest location to lon0,lat0.
    Adapted from https://github.com/xoceanmodel/xroms/blob/main/xroms/utilities.py which is failing to run for some reason

    Inputs
    ------
    ds: DataArray, ndarray, or DataSet
        Dataset to operate of
    lons: DataArray, ndarray, list
        Longitudes of points to search through for closest point.
    lats: DataArray, ndarray, list
        Latitudes of points to search through for closest point.
    lon0: float, int
        Longitude of comparison point.
    lat0: float, int
        Latitude of comparison point.
    Returns
    -------
    Value in var of location in coordinate pairs made up of lons, lats
    that is closest to location lon0, lat0. If var has other
    dimensions, they are brought along.
    Notes
    -----
    This function uses Great Circle distance to calculate distances assuming
    longitudes and latitudes as point coordinates. Uses cartopy function
    `Geodesic`: https://scitools.org.uk/cartopy/docs/latest/cartopy/geodesic.html
    If searching for the closest grid node to a lon/lat location, be sure to
    use the correct horizontal grid (rho, u, v, or psi). This is accounted for
    if this function is used through the accessor.
    This is meant to be used by the accessor to conveniently wrap
    `argsel2d`.
    Example usage
    -------------
    >>> xroms.sel2d(ds.temp, ds.lon_rho, ds.lat_rho, -96, 27)
    """
    inds = argsel2d(lons, lats, lon0, lat0)
    return ds.isel({lats.dims[0]: inds[0], lats.dims[1]: inds[1]})<|MERGE_RESOLUTION|>--- conflicted
+++ resolved
@@ -171,13 +171,8 @@
     @staticmethod
     def recognize(ds: xr.Dataset) -> bool:
         try:
-<<<<<<< HEAD
-            return len(ds.cf['latitude'].dims) == 2
+            return len(ds.cf["latitude"].dims) == 2
         except Exception:
-=======
-            return len(ds.cf["latitude"].dims) == 2
-        except:
->>>>>>> 21441029
             return False
 
     @property
