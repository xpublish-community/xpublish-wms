import logging
from typing import List

import cachey
import xarray as xr
from fastapi import APIRouter, Depends, Request
from xpublish import Dependencies, Plugin, hookimpl

import xpublish_wms.cf_wms as cf_wms

logger = logging.getLogger("cf_wms")


class CfWmsPlugin(Plugin):
    """
    OGC WMS plugin for xpublish
    """

    name = "cf_wms"

    dataset_router_prefix: str = "/wms"
    dataset_router_tags: List[str] = ["wms"]

    @hookimpl
    def dataset_router(self, deps: Dependencies) -> APIRouter:
<<<<<<< HEAD
        '''Register dataset level router for WMS endpoints'''

        router = APIRouter(prefix=self.dataset_router_prefix, tags=self.dataset_router_tags)

        @router.get('/')
        async def wms_root(request: Request, dataset: xr.Dataset = Depends(deps.dataset), cache: cachey.Cache = Depends(deps.cache)):
            return await cf_wms.wms_root(request, dataset, cache)
=======
        """Register dataset level router for WMS endpoints"""

        router = APIRouter(
            prefix=self.dataset_router_prefix,
            tags=self.dataset_router_tags,
        )

        @router.get("/")
        def wms_root(
            request: Request,
            dataset: xr.Dataset = Depends(deps.dataset),
            cache: cachey.Cache = Depends(deps.cache),
        ):
            return cf_wms.wms_root(request, dataset, cache)
>>>>>>> 7b94e8eb

        return router<|MERGE_RESOLUTION|>--- conflicted
+++ resolved
@@ -23,15 +23,6 @@
 
     @hookimpl
     def dataset_router(self, deps: Dependencies) -> APIRouter:
-<<<<<<< HEAD
-        '''Register dataset level router for WMS endpoints'''
-
-        router = APIRouter(prefix=self.dataset_router_prefix, tags=self.dataset_router_tags)
-
-        @router.get('/')
-        async def wms_root(request: Request, dataset: xr.Dataset = Depends(deps.dataset), cache: cachey.Cache = Depends(deps.cache)):
-            return await cf_wms.wms_root(request, dataset, cache)
-=======
         """Register dataset level router for WMS endpoints"""
 
         router = APIRouter(
@@ -39,13 +30,8 @@
             tags=self.dataset_router_tags,
         )
 
-        @router.get("/")
-        def wms_root(
-            request: Request,
-            dataset: xr.Dataset = Depends(deps.dataset),
-            cache: cachey.Cache = Depends(deps.cache),
-        ):
-            return cf_wms.wms_root(request, dataset, cache)
->>>>>>> 7b94e8eb
+        @router.get('/')
+        async def wms_root(request: Request, dataset: xr.Dataset = Depends(deps.dataset), cache: cachey.Cache = Depends(deps.cache)):
+            return await cf_wms.wms_root(request, dataset, cache)
 
         return router