from typing import Annotated, List

import cachey
import xarray as xr
from fastapi import APIRouter, Depends, Query, Request
from xpublish import Dependencies, Plugin, hookimpl

from xpublish_wms.query import WMS_FILTERED_QUERY_PARAMS, WMSQuery
from xpublish_wms.utils import lower_case_keys

from .wms import wms_handler

xr.set_options(keep_attrs=True)


class CfWmsPlugin(Plugin):
    """
    OGC WMS plugin for xpublish
    """

    name: str = "cf_wms"

    dataset_router_prefix: str = "/wms"
    dataset_router_tags: List[str] = ["wms"]

    # Limit for rendering arrays in get_map after subsetting to the requested
    # bounding box. If the array is larger than this threshold, an error will be thrown.
    # Default is 1e9 bytes (1 GB)
    array_get_map_render_threshold_bytes: int = 1e9

    @hookimpl
    def dataset_router(self, deps: Dependencies) -> APIRouter:
        """Register dataset level router for WMS endpoints"""

        router = APIRouter(
            prefix=self.dataset_router_prefix,
            tags=self.dataset_router_tags,
        )

        @router.get("", include_in_schema=False)
        @router.get("/")
        async def wms_root(
            request: Request,
            wms_query: Annotated[WMSQuery, Query()],
            dataset: xr.Dataset = Depends(deps.dataset),
            cache: cachey.Cache = Depends(deps.cache),
        ):
<<<<<<< HEAD
            return await wms_handler(request, dataset, cache)
=======
            query_params = lower_case_keys(request.query_params)
            query_keys = list(query_params.keys())
            extra_query_params = {}
            for query_key in query_keys:
                if query_key not in WMS_FILTERED_QUERY_PARAMS:
                    extra_query_params[query_key] = query_params[query_key]
                    del query_params[query_key]

            # TODO: Make threshold configurable
            return wms_handler(
                request,
                wms_query.root,
                extra_query_params,
                dataset,
                self.array_get_map_render_threshold_bytes,
                cache,
            )
>>>>>>> 4cc80c9b

        return router<|MERGE_RESOLUTION|>--- conflicted
+++ resolved
@@ -45,9 +45,6 @@
             dataset: xr.Dataset = Depends(deps.dataset),
             cache: cachey.Cache = Depends(deps.cache),
         ):
-<<<<<<< HEAD
-            return await wms_handler(request, dataset, cache)
-=======
             query_params = lower_case_keys(request.query_params)
             query_keys = list(query_params.keys())
             extra_query_params = {}
@@ -57,7 +54,7 @@
                     del query_params[query_key]
 
             # TODO: Make threshold configurable
-            return wms_handler(
+            return await wms_handler(
                 request,
                 wms_query.root,
                 extra_query_params,
@@ -65,6 +62,5 @@
                 self.array_get_map_render_threshold_bytes,
                 cache,
             )
->>>>>>> 4cc80c9b
 
         return router